
body {
  color:#333333;
  font-family:Tahoma,"Lucida Grande",Verdana,Sans-serif;
  font-size:76%;
  font-size-adjust:none;
  font-style:normal;
  font-variant:normal;
  font-weight:normal;
  /*line-height:1.6em;*/
  /*text-align:center;*/
}

#main {
  background:#FFFFFF none repeat scroll 0%;
  margin:20pt auto;
  position:relative;
  text-align:left;
  width:980px;
}

#main-table {
  width:980px;
  border-collapse: collapse;
  border:1px solid;
}

#main-content {
  padding-left: 10px;
  padding-right: 10px;
}


#shop-by-col {
  width: 140px;
}

.even {
  background-color: #EFEFEF;  
}

a {
  text-decoration: none;
  color: #0000ff; 
}

a:visited {
  color: #0000ff; 
}

a:hover {
  text-decoration:underline;
}

img {
  border: 0px;
}
/* =============== begin: pagination stuff ===============  */

/*Credits: Dynamic Drive CSS Library */
/*URL: http://www.dynamicdrive.com/style/ */

.pagination{
padding-top: 10px;
}

.pagination ul{
margin: 0;
padding: 0;
text-align: left; /*Set to "right" to right align pagination interface*/
font-size: 16px;
}

.pagination li{
list-style-type: none;
display: inline;
padding-bottom: 1px;
}

.pagination a, .pagination a:visited{
padding: 0 5px;
border: 1px solid #9aafe5;
text-decoration: none; 
color: #2e6ab1;
}

.pagination a:hover, .pagination a:active{
border: 1px solid #2b66a5;
color: #000;
background-color: LightYellow;
}

.pagination li.currentpage{
font-weight: bold;
padding: 0 5px;
border: 1px solid navy;
background-color: #2e6ab1;
color: #FFF;
}

.pagination li.disablepage{
padding: 0 5px;
border: 1px solid #929292;
color: #929292;
}

.pagination li.nextpage{
font-weight: bold;
}

* html .pagination li.currentpage, * html .pagination li.disablepage{ /*IE 6 and below. Adjust non linked LIs slightly to account for bugs*/
margin-right: 5px;
padding-right: 0;
}
/* =============== end: pagination stuff ===============  */

.formError, .errorExplanation {
  color: #FF0000;
}

/* ================ begin: flash ================  */
#flash-errors, #errorExplanation {
  margin: 0 auto;
  background: #EF1D61;/*#F69A91;*/
  padding: 10px;
  color: #FFFFFF;
  text-align: center;
}
#flash-notice {
  background: #CAEFA5;
  padding: 10px;
  color: #051;
  text-align: center;
}
/* ================ end: flash ================  */

/* ================ begin: order-summary ================  */
#order-num {
  font-size: 16px;
  font-weight: normal;
  border-bottom: none;
}
.order-summary {
  border-collapse:  collapse;
  border: solid 1px;
  margin-top: 10px;
  margin-bottom: 10px;
  width: 545px;
}

.order-summary th {
  font-weight: bold;
  padding-top: 3px;
  padding-bottom: 3px;
  padding-left: 8px;
  padding-right: 8px;
  border-bottom: 1px solid
}

.order-summary td {
  padding-top: 3px;
  padding-bottom: 3px;
  padding-left: 8px;
  padding-right: 8px;
}

/* ================ end: order-summary ================  */

/* ================ begin: header-menu ================ */
#store-nav {
  font-family:Arial,Arial,Helvetica,sans-serif;
  font-size:12px;
  float: right;
}

#store-nav li {
  list-style-image:none;
  list-style-position:outside;
  list-style-type:none; 
  float: right;
  padding-left: 5px;
  padding-right: 5px;
}

/* ================ end: header-menu ================ */

/* ================ begin: product preview ================ */
#product-listing a {
  border: 0px;  
}
/* ================ end: product preview ================ */

/* ================ begin: product-name ================ */
.product-name, .product-price, .product-variants {
  font-weight: bold;
}
/* ================ end: product-name ================ */

#variants ul {
  list-style: none;
  margin-left: 0px;
  padding-left: 1em;
  text-indent: -1em;
}


/* ================ begin: product-listing ================ */
#product-listing {
  
}
/* ================ end: product-listing ================ */

/* === begin: login navigation === */
#login-nav {
  list-style: none;
  float: right;
  /*margin-right: 10px;*/
  /*margin-top: 5px;*/
  font-size: 10px;
}

#login-nav ui {
	padding: 5px;
}

#login-nav li, #act-nav li {
  display: inline;
  margin-right: 5px;
}
#login-nav li a {
  /*color: #ccc;*/
  border: none;
}
#login-nav li a:hover {
  /*color: #fff;*/
  background-color: transparent;
}
/* === end: login navigation === */

/* === begin: menu styles === */
#menu td {
  font-size: 14px;
  padding-right: 10px;
}

#sub-menu td {
  font-size: 12px;
  padding-right: 10px;  
}

#detail-menu td {
  font-size: 10px;
  padding-right: 10px;  
}

#detail-menu tr {
  padding-top: 0px;
  padding-bottom: 0px;
}

/* === end: menu styles === */

/* ===================== begin: price-diff =====================*/
.price-diff {
  font-size: 10px;
  color: #0000FF;
}
/* ===================== end: price-diff =====================*/

/* ===================== begin: out-of-stock =====================*/

.out-of-stock {
 font-weight: bold;
 color: #999999;
}
/* ===================== end: out-of-stock =====================*/


/* ===================== begin: store-header =====================*/
.store-header h1 {
  margin: 0px;
  padding: 0px;
}
/* ===================== end: store-header =====================*/

/* ===================== begin: footer =====================*/
#footer p {
  text-align: center;
  margin-top: 2px;
  margin-bottom: 2px;
}
#footer ul {
  text-align: center;
  margin-top: 2px;
  margin-bottom: 2px;
}
#footer li {
  display:inline;
  list-style-image: none;
  list-style-position: outside;
  list-style-type: none;
  padding-right:5px;
}
<<<<<<< HEAD
/* ===================== end: footer =====================*/

=======
/* ===================== end: footer =====================*/
.spree-YUI-tree-node{
	background-color:#ffffff;
}
.inplaceeditor-saving { background: url(/images/spinner.gif) bottom right no-repeat; }

>>>>>>> 7058d65a
<|MERGE_RESOLUTION|>--- conflicted
+++ resolved
@@ -1,314 +1,309 @@
-
-body {
-  color:#333333;
-  font-family:Tahoma,"Lucida Grande",Verdana,Sans-serif;
-  font-size:76%;
-  font-size-adjust:none;
-  font-style:normal;
-  font-variant:normal;
-  font-weight:normal;
-  /*line-height:1.6em;*/
-  /*text-align:center;*/
-}
-
-#main {
-  background:#FFFFFF none repeat scroll 0%;
-  margin:20pt auto;
-  position:relative;
-  text-align:left;
-  width:980px;
-}
-
-#main-table {
-  width:980px;
-  border-collapse: collapse;
-  border:1px solid;
-}
-
-#main-content {
-  padding-left: 10px;
-  padding-right: 10px;
-}
-
-
-#shop-by-col {
-  width: 140px;
-}
-
-.even {
-  background-color: #EFEFEF;  
-}
-
-a {
-  text-decoration: none;
-  color: #0000ff; 
-}
-
-a:visited {
-  color: #0000ff; 
-}
-
-a:hover {
-  text-decoration:underline;
-}
-
-img {
-  border: 0px;
-}
-/* =============== begin: pagination stuff ===============  */
-
-/*Credits: Dynamic Drive CSS Library */
-/*URL: http://www.dynamicdrive.com/style/ */
-
-.pagination{
-padding-top: 10px;
-}
-
-.pagination ul{
-margin: 0;
-padding: 0;
-text-align: left; /*Set to "right" to right align pagination interface*/
-font-size: 16px;
-}
-
-.pagination li{
-list-style-type: none;
-display: inline;
-padding-bottom: 1px;
-}
-
-.pagination a, .pagination a:visited{
-padding: 0 5px;
-border: 1px solid #9aafe5;
-text-decoration: none; 
-color: #2e6ab1;
-}
-
-.pagination a:hover, .pagination a:active{
-border: 1px solid #2b66a5;
-color: #000;
-background-color: LightYellow;
-}
-
-.pagination li.currentpage{
-font-weight: bold;
-padding: 0 5px;
-border: 1px solid navy;
-background-color: #2e6ab1;
-color: #FFF;
-}
-
-.pagination li.disablepage{
-padding: 0 5px;
-border: 1px solid #929292;
-color: #929292;
-}
-
-.pagination li.nextpage{
-font-weight: bold;
-}
-
-* html .pagination li.currentpage, * html .pagination li.disablepage{ /*IE 6 and below. Adjust non linked LIs slightly to account for bugs*/
-margin-right: 5px;
-padding-right: 0;
-}
-/* =============== end: pagination stuff ===============  */
-
-.formError, .errorExplanation {
-  color: #FF0000;
-}
-
-/* ================ begin: flash ================  */
-#flash-errors, #errorExplanation {
-  margin: 0 auto;
-  background: #EF1D61;/*#F69A91;*/
-  padding: 10px;
-  color: #FFFFFF;
-  text-align: center;
-}
-#flash-notice {
-  background: #CAEFA5;
-  padding: 10px;
-  color: #051;
-  text-align: center;
-}
-/* ================ end: flash ================  */
-
-/* ================ begin: order-summary ================  */
-#order-num {
-  font-size: 16px;
-  font-weight: normal;
-  border-bottom: none;
-}
-.order-summary {
-  border-collapse:  collapse;
-  border: solid 1px;
-  margin-top: 10px;
-  margin-bottom: 10px;
-  width: 545px;
-}
-
-.order-summary th {
-  font-weight: bold;
-  padding-top: 3px;
-  padding-bottom: 3px;
-  padding-left: 8px;
-  padding-right: 8px;
-  border-bottom: 1px solid
-}
-
-.order-summary td {
-  padding-top: 3px;
-  padding-bottom: 3px;
-  padding-left: 8px;
-  padding-right: 8px;
-}
-
-/* ================ end: order-summary ================  */
-
-/* ================ begin: header-menu ================ */
-#store-nav {
-  font-family:Arial,Arial,Helvetica,sans-serif;
-  font-size:12px;
-  float: right;
-}
-
-#store-nav li {
-  list-style-image:none;
-  list-style-position:outside;
-  list-style-type:none; 
-  float: right;
-  padding-left: 5px;
-  padding-right: 5px;
-}
-
-/* ================ end: header-menu ================ */
-
-/* ================ begin: product preview ================ */
-#product-listing a {
-  border: 0px;  
-}
-/* ================ end: product preview ================ */
-
-/* ================ begin: product-name ================ */
-.product-name, .product-price, .product-variants {
-  font-weight: bold;
-}
-/* ================ end: product-name ================ */
-
-#variants ul {
-  list-style: none;
-  margin-left: 0px;
-  padding-left: 1em;
-  text-indent: -1em;
-}
-
-
-/* ================ begin: product-listing ================ */
-#product-listing {
-  
-}
-/* ================ end: product-listing ================ */
-
-/* === begin: login navigation === */
-#login-nav {
-  list-style: none;
-  float: right;
-  /*margin-right: 10px;*/
-  /*margin-top: 5px;*/
-  font-size: 10px;
-}
-
-#login-nav ui {
-	padding: 5px;
-}
-
-#login-nav li, #act-nav li {
-  display: inline;
-  margin-right: 5px;
-}
-#login-nav li a {
-  /*color: #ccc;*/
-  border: none;
-}
-#login-nav li a:hover {
-  /*color: #fff;*/
-  background-color: transparent;
-}
-/* === end: login navigation === */
-
-/* === begin: menu styles === */
-#menu td {
-  font-size: 14px;
-  padding-right: 10px;
-}
-
-#sub-menu td {
-  font-size: 12px;
-  padding-right: 10px;  
-}
-
-#detail-menu td {
-  font-size: 10px;
-  padding-right: 10px;  
-}
-
-#detail-menu tr {
-  padding-top: 0px;
-  padding-bottom: 0px;
-}
-
-/* === end: menu styles === */
-
-/* ===================== begin: price-diff =====================*/
-.price-diff {
-  font-size: 10px;
-  color: #0000FF;
-}
-/* ===================== end: price-diff =====================*/
-
-/* ===================== begin: out-of-stock =====================*/
-
-.out-of-stock {
- font-weight: bold;
- color: #999999;
-}
-/* ===================== end: out-of-stock =====================*/
-
-
-/* ===================== begin: store-header =====================*/
-.store-header h1 {
-  margin: 0px;
-  padding: 0px;
-}
-/* ===================== end: store-header =====================*/
-
-/* ===================== begin: footer =====================*/
-#footer p {
-  text-align: center;
-  margin-top: 2px;
-  margin-bottom: 2px;
-}
-#footer ul {
-  text-align: center;
-  margin-top: 2px;
-  margin-bottom: 2px;
-}
-#footer li {
-  display:inline;
-  list-style-image: none;
-  list-style-position: outside;
-  list-style-type: none;
-  padding-right:5px;
-}
-<<<<<<< HEAD
-/* ===================== end: footer =====================*/
-
-=======
-/* ===================== end: footer =====================*/
-.spree-YUI-tree-node{
-	background-color:#ffffff;
-}
-.inplaceeditor-saving { background: url(/images/spinner.gif) bottom right no-repeat; }
-
->>>>>>> 7058d65a
+
+body {
+  color:#333333;
+  font-family:Tahoma,"Lucida Grande",Verdana,Sans-serif;
+  font-size:76%;
+  font-size-adjust:none;
+  font-style:normal;
+  font-variant:normal;
+  font-weight:normal;
+  /*line-height:1.6em;*/
+  /*text-align:center;*/
+}
+
+#main {
+  background:#FFFFFF none repeat scroll 0%;
+  margin:20pt auto;
+  position:relative;
+  text-align:left;
+  width:980px;
+}
+
+#main-table {
+  width:980px;
+  border-collapse: collapse;
+  border:1px solid;
+}
+
+#main-content {
+  padding-left: 10px;
+  padding-right: 10px;
+}
+
+
+#shop-by-col {
+  width: 140px;
+}
+
+.even {
+  background-color: #EFEFEF;  
+}
+
+a {
+  text-decoration: none;
+  color: #0000ff; 
+}
+
+a:visited {
+  color: #0000ff; 
+}
+
+a:hover {
+  text-decoration:underline;
+}
+
+img {
+  border: 0px;
+}
+/* =============== begin: pagination stuff ===============  */
+
+/*Credits: Dynamic Drive CSS Library */
+/*URL: http://www.dynamicdrive.com/style/ */
+
+.pagination{
+padding-top: 10px;
+}
+
+.pagination ul{
+margin: 0;
+padding: 0;
+text-align: left; /*Set to "right" to right align pagination interface*/
+font-size: 16px;
+}
+
+.pagination li{
+list-style-type: none;
+display: inline;
+padding-bottom: 1px;
+}
+
+.pagination a, .pagination a:visited{
+padding: 0 5px;
+border: 1px solid #9aafe5;
+text-decoration: none; 
+color: #2e6ab1;
+}
+
+.pagination a:hover, .pagination a:active{
+border: 1px solid #2b66a5;
+color: #000;
+background-color: LightYellow;
+}
+
+.pagination li.currentpage{
+font-weight: bold;
+padding: 0 5px;
+border: 1px solid navy;
+background-color: #2e6ab1;
+color: #FFF;
+}
+
+.pagination li.disablepage{
+padding: 0 5px;
+border: 1px solid #929292;
+color: #929292;
+}
+
+.pagination li.nextpage{
+font-weight: bold;
+}
+
+* html .pagination li.currentpage, * html .pagination li.disablepage{ /*IE 6 and below. Adjust non linked LIs slightly to account for bugs*/
+margin-right: 5px;
+padding-right: 0;
+}
+/* =============== end: pagination stuff ===============  */
+
+.formError, .errorExplanation {
+  color: #FF0000;
+}
+
+/* ================ begin: flash ================  */
+#flash-errors, #errorExplanation {
+  margin: 0 auto;
+  background: #EF1D61;/*#F69A91;*/
+  padding: 10px;
+  color: #FFFFFF;
+  text-align: center;
+}
+#flash-notice {
+  background: #CAEFA5;
+  padding: 10px;
+  color: #051;
+  text-align: center;
+}
+/* ================ end: flash ================  */
+
+/* ================ begin: order-summary ================  */
+#order-num {
+  font-size: 16px;
+  font-weight: normal;
+  border-bottom: none;
+}
+.order-summary {
+  border-collapse:  collapse;
+  border: solid 1px;
+  margin-top: 10px;
+  margin-bottom: 10px;
+  width: 545px;
+}
+
+.order-summary th {
+  font-weight: bold;
+  padding-top: 3px;
+  padding-bottom: 3px;
+  padding-left: 8px;
+  padding-right: 8px;
+  border-bottom: 1px solid
+}
+
+.order-summary td {
+  padding-top: 3px;
+  padding-bottom: 3px;
+  padding-left: 8px;
+  padding-right: 8px;
+}
+
+/* ================ end: order-summary ================  */
+
+/* ================ begin: header-menu ================ */
+#store-nav {
+  font-family:Arial,Arial,Helvetica,sans-serif;
+  font-size:12px;
+  float: right;
+}
+
+#store-nav li {
+  list-style-image:none;
+  list-style-position:outside;
+  list-style-type:none; 
+  float: right;
+  padding-left: 5px;
+  padding-right: 5px;
+}
+
+/* ================ end: header-menu ================ */
+
+/* ================ begin: product preview ================ */
+#product-listing a {
+  border: 0px;  
+}
+/* ================ end: product preview ================ */
+
+/* ================ begin: product-name ================ */
+.product-name, .product-price, .product-variants {
+  font-weight: bold;
+}
+/* ================ end: product-name ================ */
+
+#variants ul {
+  list-style: none;
+  margin-left: 0px;
+  padding-left: 1em;
+  text-indent: -1em;
+}
+
+
+/* ================ begin: product-listing ================ */
+#product-listing {
+  
+}
+/* ================ end: product-listing ================ */
+
+/* === begin: login navigation === */
+#login-nav {
+  list-style: none;
+  float: right;
+  /*margin-right: 10px;*/
+  /*margin-top: 5px;*/
+  font-size: 10px;
+}
+
+#login-nav ui {
+	padding: 5px;
+}
+
+#login-nav li, #act-nav li {
+  display: inline;
+  margin-right: 5px;
+}
+#login-nav li a {
+  /*color: #ccc;*/
+  border: none;
+}
+#login-nav li a:hover {
+  /*color: #fff;*/
+  background-color: transparent;
+}
+/* === end: login navigation === */
+
+/* === begin: menu styles === */
+#menu td {
+  font-size: 14px;
+  padding-right: 10px;
+}
+
+#sub-menu td {
+  font-size: 12px;
+  padding-right: 10px;  
+}
+
+#detail-menu td {
+  font-size: 10px;
+  padding-right: 10px;  
+}
+
+#detail-menu tr {
+  padding-top: 0px;
+  padding-bottom: 0px;
+}
+
+/* === end: menu styles === */
+
+/* ===================== begin: price-diff =====================*/
+.price-diff {
+  font-size: 10px;
+  color: #0000FF;
+}
+/* ===================== end: price-diff =====================*/
+
+/* ===================== begin: out-of-stock =====================*/
+
+.out-of-stock {
+ font-weight: bold;
+ color: #999999;
+}
+/* ===================== end: out-of-stock =====================*/
+
+
+/* ===================== begin: store-header =====================*/
+.store-header h1 {
+  margin: 0px;
+  padding: 0px;
+}
+/* ===================== end: store-header =====================*/
+
+/* ===================== begin: footer =====================*/
+#footer p {
+  text-align: center;
+  margin-top: 2px;
+  margin-bottom: 2px;
+}
+#footer ul {
+  text-align: center;
+  margin-top: 2px;
+  margin-bottom: 2px;
+}
+#footer li {
+  display:inline;
+  list-style-image: none;
+  list-style-position: outside;
+  list-style-type: none;
+  padding-right:5px;
+}
+/* ===================== end: footer =====================*/
+
+.spree-YUI-tree-node{
+	background-color:#ffffff;
+}
+.inplaceeditor-saving { background: url(/images/spinner.gif) bottom right no-repeat; }