<div id="language-bar">
  <ul>
    <li><strong><%= :change_language.l %></strong></li>
    <% Globalite.ui_locales.each do |name, code| -%>
      <li>
<<<<<<< HEAD
        <%= link_to image_tag(flag(name, code), {:alt => name, :title => name}), 
                    set_locale_path(:locale => code) %>
=======
        <%=link_to(image_tag("flags/#{flag_image(code)}",{:alt => name, :title => name}), set_locale_path(:locale => code)) %>
>>>>>>> 0369e091
      </li>
    <% end -%>
  </ul>
</div><|MERGE_RESOLUTION|>--- conflicted
+++ resolved
@@ -3,12 +3,7 @@
     <li><strong><%= :change_language.l %></strong></li>
     <% Globalite.ui_locales.each do |name, code| -%>
       <li>
-<<<<<<< HEAD
-        <%= link_to image_tag(flag(name, code), {:alt => name, :title => name}), 
-                    set_locale_path(:locale => code) %>
-=======
         <%=link_to(image_tag("flags/#{flag_image(code)}",{:alt => name, :title => name}), set_locale_path(:locale => code)) %>
->>>>>>> 0369e091
       </li>
     <% end -%>
   </ul>
