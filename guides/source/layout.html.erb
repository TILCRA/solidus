<html xmlns="http://www.w3.org/1999/xhtml" xml:lang="en" lang="en">
<head>
<meta http-equiv="Content-Type" content="text/html; charset=utf-8"/>

<title><%= yield(:page_title) || 'Spree guides' %></title>

<link rel="stylesheet" type="text/css" href="files/stylesheets/style.css" />
<link rel="stylesheet" type="text/css" href="files/stylesheets/syntax.css" />
<link rel="stylesheet" type="text/css" href="files/stylesheets/print.css" media="print" />

<script type="text/javascript" src="files/javascripts/guides.js"></script>
<script type="text/javascript" src="files/javascripts/code_highlighter.js"></script>
<script type="text/javascript" src="files/javascripts/highlighters.js"></script>

</head>
<body class="guide">
  <div id="topNav">
    <div class="wrapper">
<<<<<<< HEAD
      <strong>More at <a href="http://spreecommerce.com">spreecommerce.com:</a> </strong>
      <a href="http://spreecommerce.com/features">Features</a> |
      <a href="http://spreecommerce.com/screenshots">Screenshots</a> |
      <a href="http://spreecommerce.com/demo">Demo</a> |
      <a href="http://spreecommerce.com/support">Support</a>
=======
      <strong>More at <a href="/">spreecommerce.com:</a> </strong>
      <a href="/features">Features</a> |
      <a href="/support">Support</a> |
      <a href="/blog">Blog</a> |
      <a href="/demo">Demo</a> |
      <a href="/community">Community</a> |
      <a href="/download">Download</a>
>>>>>>> 58fd9c86
    </div>
  </div>
  <div id="header">
    <div class="wrapper clearfix">
      <h1><a href="index.html" title="Return to home page">guides.spreehq.org</a></h1>
      <p class="hide"><a href="#mainCol">Skip navigation</a>.</p>
      <ul class="nav">
        <li><a href="index.html">Home</a></li>
        <li class="index"><a href="index.html" onclick="guideMenu(); return false;" id="guidesMenu">Guides Index</a>
          <div id="guides" class="clearfix" style="display: none;">
            <hr />
            <dl class="L">
              <dt>Start Here</dt>
              <dd><a href="getting_started.html">Getting Started with Spree</a></dd>
              <dd><a href="source_code.html">Working with the Source Code</a></dd>
              <dd><a href="server_configuration.html">Server Configuration</a></dd>
              <dt>Basic Configuration</dt>
              <dd><a href="zones.html">Zones</a></dd>
              <dd><a href="taxation.html">Taxation</a></dd>
              <dd><a href="pricing.html">Pricing</a></dd>
              <dd><a href="inventory.html">Inventory</a></dd>
              <dd><a href="payment_gateways.html">Payment Gateways</a></dd>
              <dd><a href="shipping.html">Shipping</a></dd>              
              <dd><a href="taxonomy.html">Taxonomy/Categories</a></dd>              
              <dt>Customization</dt>
              <dd><a href="extensions.html">Using Extensions</a></dd>
              <dd><a href="customization_tutorial.html">Customization Tutorial</a></dd>
              <dd><a href="extension_tutorial.html">Extension Tutorial</a></dd>
              <dd><a href="checkout.html">Checkout Process</a></dd>
            </dl>
            <dl class="R">
              <dt>Digging Deeper</dt>
              <dd><a href="i18n.html">Internationalization/Localization</a></dd>
              <dd><a href="boot_modes.html">Boot Modes</a></dd>
              <dd><a href="testing.html">Testing Spree Applications</a></dd>
              <dd><a href="security.html">Securing Spree Applications</a></dd>
              <dd><a href="checkout.html">Customizing the Checkout Process</a></dd>
              <dd><a href="preferences.html">The Preference System</a></dd>
              <dd><a href="contributing_to_spree.html">Contributing to Spree</a></dd>
            </dl> 
            <dl class="R">
              <dt>Best Practices</dt>
              <dd><a href="developer_tips.html">Developer Tips</a></dd>
              <dd><a href="seo_considerations.html">SEO Considerations</a></dd>
            </dl>            
          </div>
        </li>
        <li><a href="contribute.html">Contribute</a></li>
        <li><a href="credits.html">Credits</a></li>
      </ul>
    </div>
  </div>

  <div id="feature">
    <div class="wrapper">
      <%= yield :header_section %>

      <%= yield :index_section %>
    </div>
  </div>

  <div id="container">
    <div class="wrapper">
      <div id="mainCol">
        <%= yield %>
      </div>
    </div>
  </div>

  <hr class="hide" />
  <div id="footer">
    <div class="wrapper">
    </div>
  </div>
</body>
</html><|MERGE_RESOLUTION|>--- conflicted
+++ resolved
@@ -16,13 +16,6 @@
 <body class="guide">
   <div id="topNav">
     <div class="wrapper">
-<<<<<<< HEAD
-      <strong>More at <a href="http://spreecommerce.com">spreecommerce.com:</a> </strong>
-      <a href="http://spreecommerce.com/features">Features</a> |
-      <a href="http://spreecommerce.com/screenshots">Screenshots</a> |
-      <a href="http://spreecommerce.com/demo">Demo</a> |
-      <a href="http://spreecommerce.com/support">Support</a>
-=======
       <strong>More at <a href="/">spreecommerce.com:</a> </strong>
       <a href="/features">Features</a> |
       <a href="/support">Support</a> |
@@ -30,7 +23,6 @@
       <a href="/demo">Demo</a> |
       <a href="/community">Community</a> |
       <a href="/download">Download</a>
->>>>>>> 58fd9c86
     </div>
   </div>
   <div id="header">
