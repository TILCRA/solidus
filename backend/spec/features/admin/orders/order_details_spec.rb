# coding: utf-8
require 'spec_helper'

describe "Order Details", type: :feature, js: true do
  include OrderFeatureHelper

  let!(:stock_location) { create(:stock_location_with_items) }
  let!(:product) { create(:product, name: 'spree t-shirt', price: 20.00) }
  let!(:tote) { create(:product, name: "Tote", price: 15.00) }
  let(:order) { create(:order, state: 'complete', completed_at: "2011-02-01 12:36:15", number: "R100") }
  let(:state) { create(:state) }
  let(:line_item) { order.line_items.first }

  let!(:shipment1) do
    order.shipments.create(stock_location_id: stock_location.id)
  end

  before do
    order.contents.add(product.master, 2)
    # order.contents.add causes things (like line items & shipments) to get
    # cached, and these are going to change during this spec so we go ahead and
    # reload now
    order.reload
  end

  context 'as Admin' do
    stub_authorization!

    context "cart edit page" do
      before do
        product.master.stock_items.first.update_column(:count_on_hand, 100)
        visit spree.cart_admin_order_path(order)
      end

      it "should allow me to edit order details" do
        expect(page).to have_content("spree t-shirt")
        expect(page).to have_content("$40.00")

        within('tr', text: line_item.sku) do
          click_icon :edit
          fill_in "quantity", with: "1"
        end
        click_icon :ok

        within("#order_total") do
          expect(page).to have_content("$20.00")
        end
      end

      it "can add an item" do
        add_line_item "spree t-shirt", quantity: 2

        within("#order_total") do
          expect(page).to have_content("$80.00")
        end
      end

      it "can remove an item from a shipment" do
        expect(page).to have_content("spree t-shirt")

        within('tr', text: line_item.sku) do
          accept_confirm "Are you sure you want to delete this record?" do
            click_icon :trash
          end
        end

        expect(page).not_to have_content("spree t-shirt")

        # Should have a new item row
        expect(page).to have_field('quantity')
      end

      # Regression test for https://github.com/spree/spree/issues/3862
      it "can cancel removing an item from a shipment" do
        expect(page).to have_content("spree t-shirt")

        within('tr', text: line_item.sku) do
          # Click "cancel" on confirmation dialog
          dismiss_confirm "Are you sure you want to delete this record?" do
            click_icon :trash
          end
        end

        expect(page).to have_content("spree t-shirt")
      end

      it "can add tracking information" do
        visit spree.edit_admin_order_path(order)

        within("tr", text: "Tracking Number") do
          click_icon :edit
          fill_in "tracking", with: "FOOBAR"
          click_icon :check

          expect(page).not_to have_css("input")
          expect(page).to have_content("Tracking Number FOOBAR")
        end
      end

      context "with a completed order" do
        let!(:order) { create(:completed_order_with_totals) }
        let(:shipment1) { order.shipments[0] }

        it "can change the shipping method" do
          visit spree.edit_admin_order_path(order)

          within("tr", text: "Shipping Method") do
            click_icon :edit
            select "UPS Ground $100.00"
            click_icon :check
          end

          expect(page).not_to have_css('#selected_shipping_rate_id')
          expect(page).to have_content("UPS Ground")
        end

        it "will show the variant sku" do
          visit spree.edit_admin_order_path(order)
          sku = order.line_items.first.variant.sku
          expect(page).to have_content("SKU: #{sku}")
        end
      end

      context "with special_instructions present" do
        let(:order) { create(:order, state: 'complete', completed_at: "2011-02-01 12:36:15", number: "R100", special_instructions: "Very special instructions here") }
        it "will show the special_instructions" do
          visit spree.edit_admin_order_path(order)
          expect(page).to have_content("Very special instructions here")
        end
      end

      context "variant doesn't track inventory" do
        before do
          tote.master.update_column :track_inventory, false
          # make sure there's no stock level for any item
          tote.master.stock_items.update_all count_on_hand: 0, backorderable: false
        end

        it "adds variant to order just fine" do
          add_line_item tote.name

          within(".line-items") do
            expect(page).to have_content(tote.name)
          end
        end
      end

      context "variant out of stock and not backorderable" do
        before do
          product.master.stock_items.first.update_column(:backorderable, false)
          product.master.stock_items.first.update_column(:count_on_hand, 0)
        end

        it "doesn't display the out of stock variant in the search results" do
          click_on 'Add Item'
          select2_search_without_selection product.name, from: ".select-variant"

          expect(page).to have_selector('.select2-no-results')
          within(".select2-no-results") do
            expect(page).to have_content("No matches found")
          end
        end
      end
    end

    context 'Shipment edit page' do
      let!(:stock_location2) { create(:stock_location_with_items, name: 'Clarksville') }

      before do
        product.master.stock_items.first.update_column(:backorderable, true)
        product.master.stock_items.first.update_column(:count_on_hand, 100)
        product.master.stock_items.last.update_column(:count_on_hand, 100)
      end

      context 'splitting to location' do
        before { visit spree.edit_admin_order_path(order) }
        # can not properly implement until poltergeist supports checking alert text
        # see https://github.com/teampoltergeist/poltergeist/pull/516
        it 'should warn you if you have not selected a location or shipment'

        context 'there is enough stock at the other location' do
          it 'should allow me to make a split' do
            expect(order.shipments.count).to eq(1)
            expect(order.shipments.first.inventory_units_for(product.master).count).to eq(2)

            within('tr', text: line_item.sku) { click_icon 'arrows-h' }
            complete_split_to(stock_location2)

            expect(page).to have_css('.shipment', count: 2)

            expect(order.shipments.count).to eq(2)
            expect(order.shipments.last.backordered?).to eq(false)
            expect(order.shipments.first.inventory_units_for(product.master).count).to eq(1)
            expect(order.shipments.last.inventory_units_for(product.master).count).to eq(1)
          end

          it 'should allow me to make a transfer via splitting off all stock' do
            expect(order.shipments.first.stock_location.id).to eq(stock_location.id)

            within('tr', text: line_item.sku) { click_icon 'arrows-h' }
            complete_split_to(stock_location2, quantity: 2)

            expect(page).to have_content("Pending package from 'Clarksville'")

            expect(order.shipments.count).to eq(1)
            expect(order.shipments.last.backordered?).to eq(false)
            expect(order.shipments.first.inventory_units_for(product.master).count).to eq(2)
            expect(order.shipments.first.stock_location.id).to eq(stock_location2.id)
          end

          it 'should not allow me to split more than I had in the original shipment' do
            expect(order.shipments.first.stock_location.id).to eq(stock_location.id)

            within('tr', text: line_item.sku) { click_icon 'arrows-h' }
            complete_split_to(stock_location2, quantity: 5)

            expect(page).to have_content("Pending package from 'Clarksville'")

            expect(order.shipments.count).to eq(1)
            expect(order.shipments.last.backordered?).to eq(false)
            expect(order.shipments.first.inventory_units_for(product.master).count).to eq(2)
            expect(order.shipments.first.stock_location.id).to eq(stock_location2.id)
          end

          it 'should not allow less than or equal to zero qty' do
            expect(order.shipments.first.stock_location.id).to eq(stock_location.id)

            within('tr', text: line_item.sku) { click_icon 'arrows-h' }

            accept_alert "Quantity must be greater than 0" do
              complete_split_to(stock_location2, quantity: 0)
            end

            expect(order.shipments.count).to eq(1)
            expect(order.shipments.first.inventory_units_for(product.master).count).to eq(2)
            expect(order.shipments.first.stock_location.id).to eq(stock_location.id)

            fill_in 'item_quantity', with: -1

            accept_alert "Quantity must be greater than 0" do
              click_icon :ok
            end

            expect(order.shipments.count).to eq(1)
            expect(order.shipments.first.inventory_units_for(product.master).count).to eq(2)
            expect(order.shipments.first.stock_location.id).to eq(stock_location.id)
          end

          context 'A shipment has shipped' do
            it 'should not show or let me back to the cart page, nor show the shipment edit buttons' do
              order = create(:order, state: 'payment', number: "R100")
              order.shipments.create!(stock_location_id: stock_location.id, state: 'shipped')

              visit spree.cart_admin_order_path(order)

              expect(page.current_path).to eq(spree.edit_admin_order_path(order))
              expect(page).not_to have_text 'Cart'
              expect(page).not_to have_selector('.fa-arrows-h')
              expect(page).not_to have_selector('.fa-trash')
            end
          end
        end

        context 'there is not enough stock at the other location' do
          context 'and it cannot backorder' do
            it 'should not allow me to split stock' do
              product.master.stock_items.last.update_column(:backorderable, false)
              product.master.stock_items.last.update_column(:count_on_hand, 0)

<<<<<<< HEAD
              within_row(1) { click_icon 'arrows-h' }
              accept_alert "Desired shipment not enough stock in desired stock location" do
                complete_split_to(stock_location2, quantity: 2)
              end
=======
              within('tr', text: line_item.sku) { click_icon 'arrows-h' }
              complete_split_to(stock_location2, quantity: 2)

              accept_alert "Desired shipment not enough stock in desired stock location"
>>>>>>> b3f6dc84

              expect(order.shipments.count).to eq(1)
              expect(order.shipments.first.inventory_units_for(product.master).count).to eq(2)
              expect(order.shipments.first.stock_location.id).to eq(stock_location.id)
            end
          end

          context 'but it can backorder' do
            it 'should allow me to split and backorder the stock' do
              product.master.stock_items.last.update_column(:count_on_hand, 0)
              product.master.stock_items.last.update_column(:backorderable, true)

              within('tr', text: line_item.sku) { click_icon 'arrows-h' }
              complete_split_to(stock_location2, quantity: 2)

              expect(page).to have_content("Pending package from 'Clarksville'")

              expect(order.shipments.count).to eq(1)
              expect(order.shipments.first.inventory_units_for(product.master).count).to eq(2)
              expect(order.shipments.first.stock_location.id).to eq(stock_location2.id)
            end
          end
        end

        context 'multiple items in cart' do
          it 'should have no problem splitting if multiple items are in the from shipment' do
            order.contents.add(create(:variant), 2)
            order.reload

            expect(order.shipments.count).to eq(1)
            expect(order.shipments.first.manifest.count).to eq(2)

            within('tr', text: line_item.sku) { click_icon 'arrows-h' }
            complete_split_to(stock_location2)

            expect(page).to have_css('.shipment', count: 2)

            expect(order.shipments.count).to eq(2)
            expect(order.shipments.last.backordered?).to eq(false)
            expect(order.shipments.first.inventory_units_for(product.master).count).to eq(1)
            expect(order.shipments.last.inventory_units_for(product.master).count).to eq(1)
          end
        end
      end

      context 'removing an item' do
        let!(:shipment2) { order.shipments.create(stock_location_id: stock_location2.id) }

        it "removes only the one item" do
          order.line_items[0].inventory_units[0].update!(shipment: shipment2)
          visit spree.edit_admin_order_path(order)

          expect(page).to have_css('.stock-item', count: 2)

          within '[data-hook=admin_shipment_form]', text: shipment2.number do
            accept_confirm "Are you sure you want to delete this record?" do
              click_icon :trash
            end
          end

          expect(page).to have_css('.stock-item', count: 1)
        end
      end

      context 'splitting to shipment' do
        let!(:shipment2) { order.shipments.create(stock_location_id: stock_location2.id) }

        before do
          visit spree.edit_admin_order_path(order)
        end

        it 'should delete the old shipment if enough are split off' do
          expect(order.shipments.count).to eq(2)

          within('tr', text: line_item.sku) { click_icon 'arrows-h' }
          complete_split_to(shipment2, quantity: 2)

          expect(page).not_to have_content(/Move .* to/)

          expect(page).to have_css("#shipment_#{shipment2.id}", count: 1)

          expect(order.shipments.count).to eq(1)
          expect(order.shipments.last.inventory_units_for(product.master).count).to eq(2)
        end

        context 'receiving shipment can not backorder' do
          before { product.master.stock_items.last.update_column(:backorderable, false) }

          it 'should not allow a split if the receiving shipment qty plus the incoming is greater than the count_on_hand' do
            expect(order.shipments.count).to eq(2)
            expect(page).to have_css('.item-name', text: product.name, count: 1)

            within('tr', text: line_item.sku) { click_icon 'arrows-h' }
            complete_split_to(shipment2, quantity: 1)

            expect(page).to have_css('.item-name', text: product.name, count: 2)

            within(all('.stock-contents', count: 2).first) do
              within('tr', text: line_item.sku) { click_icon 'arrows-h' }

              accept_alert("Desired shipment not enough stock in desired stock location") do
                complete_split_to(shipment2, quantity: 200)
              end
            end

            expect(order.shipments.count).to eq(2)
            expect(order.shipments.first.inventory_units_for(product.master).count).to eq(1)
            expect(order.shipments.last.inventory_units_for(product.master).count).to eq(1)
          end

          it 'should not allow a shipment to split stock to itself' do
            within('tr', text: line_item.sku) { click_icon 'arrows-h' }
            click_on 'Choose location'
            within '.select2-results' do
              expect(page).to have_content(shipment2.number)
              expect(page).not_to have_content(shipment1.number)
            end
          end

          it 'should split fine if more than one line_item is in the receiving shipment' do
            variant2 = create(:variant)
            order.contents.add(variant2, 2, shipment: shipment2)
            order.reload

            within('tr', text: line_item.sku) { click_icon 'arrows-h' }
            complete_split_to(shipment2, quantity: 1)

            expect(page).not_to have_content(/Move .* to/)
            expect(page).to have_css('.shipment', count: 2)

            expect(order.shipments.count).to eq(2)
            expect(order.shipments.first.inventory_units_for(product.master).count).to eq 1
            expect(order.shipments.last.inventory_units_for(product.master).count).to eq 1
            expect(order.shipments.first.inventory_units_for(variant2).count).to eq 0
            expect(order.shipments.last.inventory_units_for(variant2).count).to eq 2
          end
        end

        context 'receiving shipment can backorder' do
          it 'should add more to the backorder' do
            shipment1.inventory_units.update_all(state: :on_hand)
            product.master.stock_items.last.update_column(:backorderable, true)
            product.master.stock_items.last.update_column(:count_on_hand, 0)
            expect(shipment2.reload.backordered?).to eq(false)

            within('tr', text: line_item.sku) { click_icon 'arrows-h' }
            complete_split_to(shipment2, quantity: 1)

            expect(page).to have_content("1 x Backordered")

            within('.stock-contents', text: "1 x On hand") do
              within('tr', text: line_item.sku) { click_icon 'arrows-h' }
              complete_split_to(shipment2, quantity: 1)
            end

            # Empty shipment should be removed
            expect(page).to have_css('.stock-contents', count: 1)
            expect(page).to have_content("2 x Backordered")
          end
        end
      end

      describe 'line item sort order' do
        let(:product2) { create(:product) }
        let(:product3) { create(:product) }

        before do
          # grab this one first and then create others that should end up before
          # and after
          @middle_line_item = order.line_items[0]

          @first_line_item  = order.contents.add(product2.master)
          @first_line_item.update_columns(created_at: 1.day.ago)
          @last_line_item  = order.contents.add(product3.master)
          @last_line_item.update_columns(created_at: 1.day.from_now)
        end

        it 'orders the items in a shipment by created_at' do
          visit spree.edit_admin_order_path(order)

          stock_items = page.all(:css, '.stock-item', count: 3)

          expect(stock_items[0]).to have_text(@first_line_item.variant.sku)
          expect(stock_items[1]).to have_text(@middle_line_item.variant.sku)
          expect(stock_items[2]).to have_text(@last_line_item.variant.sku)
        end
      end
    end
  end

  context 'with only read permissions' do
    before do
      allow_any_instance_of(Spree::Admin::BaseController).to receive(:spree_current_user).and_return(nil)
    end

    custom_authorization! do |_user|
      can [:admin, :index, :read, :edit], Spree::Order
    end
    it "should not display forbidden links" do
      visit spree.edit_admin_order_path(order)

      expect(page).not_to have_button('cancel')
      expect(page).not_to have_button('Resend')

      # Order Tabs
      expect(page).not_to have_link('Adjustments')
      expect(page).not_to have_link('Payments')
      expect(page).not_to have_link('Return Authorizations')

      # Order item actions
      expect(page).not_to have_css('.delete-item')
      expect(page).not_to have_css('.split-item')
      expect(page).not_to have_css('.edit-tracking')

      expect(page).not_to have_css('#add-line-item')
    end
  end

  context 'as Fakedispatch' do
    custom_authorization! do |_user|
      # allow dispatch to :admin, :index, and :edit on Spree::Order
      can [:admin, :edit, :index, :read], Spree::Order
      # allow dispatch to :index, :show, :create and :update shipments on the admin
      can [:admin, :manage, :read, :ship], Spree::Shipment
    end

    before do
      allow(Spree.user_class).to receive(:find_by).
                                   with(hash_including(:spree_api_key)).
                                   and_return(Spree.user_class.new)
    end

    it 'should not display order tabs or edit buttons without ability' do
      visit spree.edit_admin_order_path(order)

      # Order Tabs
      expect(page).not_to have_link('Adjustments')
      expect(page).not_to have_link('Payments')
      expect(page).not_to have_link('Return Authorizations')
    end

    it "can change the shipping method" do
      order = create(:completed_order_with_totals)
      visit spree.edit_admin_order_path(order)
      within("tr", text: "Shipping Method") do
        click_icon :edit
      end
      select "UPS Ground $100.00", from: "selected_shipping_rate_id"
      click_icon :check

      expect(page).not_to have_css('#selected_shipping_rate_id')
      expect(page).to have_content("UPS Ground")
    end

    it 'can ship' do
      order = create(:order_ready_to_ship)
      order.refresh_shipment_rates
      visit spree.edit_admin_order_path(order)

      find(".ship-shipment-button").click

      within '.carton-state' do
        expect(page).to have_content('Shipped')
      end
    end
  end
end<|MERGE_RESOLUTION|>--- conflicted
+++ resolved
@@ -267,17 +267,10 @@
               product.master.stock_items.last.update_column(:backorderable, false)
               product.master.stock_items.last.update_column(:count_on_hand, 0)
 
-<<<<<<< HEAD
-              within_row(1) { click_icon 'arrows-h' }
+              within('tr', text: line_item.sku) { click_icon 'arrows-h' }
               accept_alert "Desired shipment not enough stock in desired stock location" do
                 complete_split_to(stock_location2, quantity: 2)
               end
-=======
-              within('tr', text: line_item.sku) { click_icon 'arrows-h' }
-              complete_split_to(stock_location2, quantity: 2)
-
-              accept_alert "Desired shipment not enough stock in desired stock location"
->>>>>>> b3f6dc84
 
               expect(order.shipments.count).to eq(1)
               expect(order.shipments.first.inventory_units_for(product.master).count).to eq(2)
