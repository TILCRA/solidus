html {
  height: 100%;
}

body {
  position: relative;
  min-height: 100%;

  &.new-layout {
    padding-left: $width-sidebar;
  }
}

.admin-nav {
  @include position(absolute, 0 null 0 0);
  width: $width-sidebar;
<<<<<<< HEAD
  @media print { display: none }
=======
  img {
    max-width: 100%;
  }
>>>>>>> 870c5e33
}

.content-wrapper {
  body:not(.new-layout) & {
    margin-left: $width-sidebar;
    @media print { margin-left: 0 }
  }

  body.new-layout & {
    @include padding(1rem $grid-gutter-width null);
  }

  &.centered {
    @include margin(null auto);
    max-width: map-get($container-max-widths, "xl");
  }
}

.content {
  @include make-row();
}

.content-main {
  @include make-col();
  @include make-col-span(12);
  overflow-x: hidden; // makes sure that the tabs are able to resize

  .has-sidebar & {
    @include make-col-span(9);
  }
}

.content-sidebar {
  @include make-col();
  @include make-col-span(3);
}

#content {
  background-color: $color-1;
  position: relative;
  z-index: 0;
  padding: 0;
  margin-top: 15px;
}<|MERGE_RESOLUTION|>--- conflicted
+++ resolved
@@ -14,13 +14,10 @@
 .admin-nav {
   @include position(absolute, 0 null 0 0);
   width: $width-sidebar;
-<<<<<<< HEAD
-  @media print { display: none }
-=======
   img {
     max-width: 100%;
   }
->>>>>>> 870c5e33
+  @media print { display: none }
 }
 
 .content-wrapper {
