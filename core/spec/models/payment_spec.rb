--- conflicted
+++ resolved
@@ -38,13 +38,6 @@
   end
 
   context "#credit_allowed" do
-<<<<<<< HEAD
-    it "is the difference between offsets total and payment amount"
-  end
-
-  context "#can_credit?" do
-    it "is true if credit_allowed > 0"
-=======
     it "is the difference between offsets total and payment amount" do
       @payment.amount = 100
       @payment.stub(:offsets_total).and_return(0)
@@ -63,18 +56,10 @@
       @payment.stub(:credit_allowed).and_return(0)
       @payment.can_credit?.should be_false
     end
->>>>>>> 7750efeb
   end
 
   context "#credit" do
     context "when amount <= credit_allowed" do
-<<<<<<< HEAD
-      it "makes the state processing"
-      it "calls credit on the source with the amount"
-    end
-    context "when amount > credit_allowed" do
-      it "should not call credit on the source"
-=======
       it "makes the state processing" do
         @payment.state = 'completed'
         @payment.stub(:credit_allowed).and_return(10)
@@ -95,7 +80,6 @@
         @payment.credit(20)
         @payment.should be_completed
       end
->>>>>>> 7750efeb
     end
   end
 
