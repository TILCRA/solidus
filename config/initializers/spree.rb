# Spree Configuration
SESSION_KEY = '_spree_session_id'
FLAT_SHIPPING_RATE = 10 # applies only to the flat rate shipping option

#require 'spree/support/core_ext/array/conversions'

# TODO - Add the lib/plugins stuff maybe?

# Initialize preference system (and attribute_fu)
#
# We need to hand-load attribute_fu stuff here because we call
# ActiveRecord#has_many method before the attribute_fu plugin is
# completely loaded.
ActiveRecord::Base.class_eval do
  include AttributeFu::Associations
  include Spree::Preferences
  include Spree::Preferences::ModelHooks
end

ActionView::Helpers::FormBuilder.class_eval do
  include AttributeFu::AssociatedFormHelper
end


# Initialize mail server settings
Spree::Preferences::MailSettings.init

# Set the default locale
Locale.code = Spree::Config[:default_locale]

# Add extra support goodies (similar to rails active support)
#class Array #:nodoc:
#  include Spree::Support::CoreExtensions::Array
#end

class String #:nodoc:
  include Spree::Support::CoreExtensions::String
end

CalendarDateSelect.format = :american
<<<<<<< HEAD
=======

Locale.code = Spree::Config[:default_locale]
>>>>>>> b3d18e02
  <|MERGE_RESOLUTION|>--- conflicted
+++ resolved
@@ -25,9 +25,6 @@
 # Initialize mail server settings
 Spree::Preferences::MailSettings.init
 
-# Set the default locale
-Locale.code = Spree::Config[:default_locale]
-
 # Add extra support goodies (similar to rails active support)
 #class Array #:nodoc:
 #  include Spree::Support::CoreExtensions::Array
@@ -38,9 +35,6 @@
 end
 
 CalendarDateSelect.format = :american
-<<<<<<< HEAD
-=======
 
 Locale.code = Spree::Config[:default_locale]
->>>>>>> b3d18e02
   