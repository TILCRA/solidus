--- conflicted
+++ resolved
@@ -1,10 +1,6 @@
 class Spree::BaseController < ApplicationController
 
-<<<<<<< HEAD
-  filter_parameter_logging :password, :creditcard_verification_value, :creditcard_number
-=======
   filter_parameter_logging :password, :creditcard_number, :creditcard_verification_value
->>>>>>> dd2fb700
 
   # retrieve the order_id from the session and then load from the database (or return a new order if no 
   # such id exists in the session)
